from gym.spaces import Discrete

from rlkit.data_management.simple_replay_buffer import SimpleReplayBuffer
from rlkit.envs.env_utils import get_dim
import numpy as np


class BootstrappedReplayBuffer(SimpleReplayBuffer):
    def __init__(
            self,
            max_replay_buffer_size,
            env,
            ensemble_size,
            env_info_sizes=None,
            train_prob=0.5,
    ):
        """
        :param max_replay_buffer_size:
        :param env:
        """
        self.env = env
        self._ob_space = env.observation_space
        self._action_space = env.action_space
        self._ensemble_size = ensemble_size
        self._train_prob = train_prob

        if env_info_sizes is None:
            if hasattr(env, 'info_sizes'):
                env_info_sizes = env.info_sizes
            else:
                env_info_sizes = dict()
        self._masks = np.zeros((max_replay_buffer_size, ensemble_size))
        super().__init__(
            max_replay_buffer_size=max_replay_buffer_size,
            observation_dim=get_dim(self._ob_space),
            action_dim=get_dim(self._action_space),
            env_info_sizes=env_info_sizes
        )

    def add_sample(self, observation, action, reward, terminal,
                   next_observation, **kwargs):
        if isinstance(self._action_space, Discrete):
            new_action = np.zeros(self._action_dim)
            new_action[action] = 1
        else:
            new_action = action
        mask = np.zeros(self._ensemble_size)
        while np.sum(mask) == 0:
<<<<<<< HEAD
            # mask = np.random.poisson(1, size=self._ensemble_size)
            mask = np.random.randint(2, size=self._ensemble_size)
=======
            mask = np.random.bernoulli(1, self._train_prob, size=self._ensemble_size)
>>>>>>> c3355d4d
        self._masks[self._top] = mask
        return super().add_sample(
            observation=observation,
            action=new_action,
            reward=reward,
            next_observation=next_observation,
            terminal=terminal,
            **kwargs
        )

    def random_batch(self, batch_size):
        indices = np.random.randint(0, self._size, batch_size)
        batch = dict(
            observations=self._observations[indices],
            actions=self._actions[indices],
            rewards=self._rewards[indices],
            terminals=self._terminals[indices],
            next_observations=self._next_obs[indices],
            masks=self._masks[indices],
        )
        for key in self._env_info_keys:
            assert key not in batch.keys()
            batch[key] = self._env_infos[key][indices]
        return batch<|MERGE_RESOLUTION|>--- conflicted
+++ resolved
@@ -12,7 +12,6 @@
             env,
             ensemble_size,
             env_info_sizes=None,
-            train_prob=0.5,
     ):
         """
         :param max_replay_buffer_size:
@@ -22,7 +21,6 @@
         self._ob_space = env.observation_space
         self._action_space = env.action_space
         self._ensemble_size = ensemble_size
-        self._train_prob = train_prob
 
         if env_info_sizes is None:
             if hasattr(env, 'info_sizes'):
@@ -46,12 +44,7 @@
             new_action = action
         mask = np.zeros(self._ensemble_size)
         while np.sum(mask) == 0:
-<<<<<<< HEAD
-            # mask = np.random.poisson(1, size=self._ensemble_size)
             mask = np.random.randint(2, size=self._ensemble_size)
-=======
-            mask = np.random.bernoulli(1, self._train_prob, size=self._ensemble_size)
->>>>>>> c3355d4d
         self._masks[self._top] = mask
         return super().add_sample(
             observation=observation,
