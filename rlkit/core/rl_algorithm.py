--- conflicted
+++ resolved
@@ -102,14 +102,9 @@
             for netname, net in self.trainer.get_snapshot().items():
                 self._save_network_weights('best_eval_' + netname + '.pt', net)
         if epoch == self._best_expl_epoch:
-<<<<<<< HEAD
             for netname, net in self.trainer.get_snapshot().items():
                 self._save_network_weights('best_expl_' + netname + '.pt', net)
-        gt.stamp('saving', unique=False)
-=======
-            self._save_policy_weights('best_expl_model.pt')
         self._time_stamp('saving', unique=False)
->>>>>>> ac41c340
         self._log_stats(epoch)
 
         self.expl_data_collector.end_epoch(epoch)
